--- conflicted
+++ resolved
@@ -56,7 +56,6 @@
 	}
 
 	requestHeaders := map[string]string{
-<<<<<<< HEAD
 		"Authorization": "Bearer " + options.Key,
 		"User-Agent":    "sendgrid/" + Version + ";go",
 		"Accept":        "application/json",
@@ -64,11 +63,6 @@
 
 	if len(options.Subuser) != 0 {
 		requestHeaders["On-Behalf-Of"] = options.Subuser
-=======
-		"Authorization": "Bearer " + key,
-		"User-Agent":    "sendgrid/" + Version + ";go",
-		"Accept":        "application/json",
->>>>>>> b2166a6d
 	}
 
 	return rest.Request{

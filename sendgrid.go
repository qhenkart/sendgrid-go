// Package sendgrid provides a simple interface to interact with the SendGrid API
package sendgrid

import (
	"errors"
	"net/http"
	"strconv"
	"time"

	"github.com/sendgrid/rest" // depends on version 2.2.0
	"github.com/sendgrid/sendgrid-go/helpers/mail"
)

// Version is this client library's current version
const (
	Version        = "3.1.0"
	rateLimitRetry = 5
	rateLimitSleep = 1100
)

<<<<<<< HEAD
// Client is the SendGrid Go client
=======
// Client ...
>>>>>>> 441c3bff
type Client struct {
	// rest.Request
	rest.Request
}

// GetRequest returns a default request object.
func GetRequest(key string, endpoint string, host string) rest.Request {
	if host == "" {
		host = "https://api.sendgrid.com"
	}
	baseURL := host + endpoint
	requestHeaders := map[string]string{
		"Authorization": "Bearer " + key,
		"User-Agent": "sendgrid/" + Version + ";go",
		"Accept": "application/json",
	}
	request := rest.Request{
		BaseURL: baseURL,
		Headers: requestHeaders,
	}
	return request
}

<<<<<<< HEAD
// Send sends an email through SendGrid
=======
//Send ...
>>>>>>> 441c3bff
func (cl *Client) Send(email *mail.SGMailV3) (*rest.Response, error) {
	cl.Body = mail.GetRequestBody(email)
	return API(cl.Request)
}

<<<<<<< HEAD
// NewSendClient constructs a new SendGrid client given an API key
=======
// NewSendClient ...
>>>>>>> 441c3bff
func NewSendClient(key string) *Client {
	request := GetRequest(key, "/v3/mail/send", "")
	request.Method = "POST"
	return &Client{request}
}

// DefaultClient is used if no custom HTTP client is defined
var DefaultClient = rest.DefaultClient

// API sets up the request to the SendGrid API, this is main interface.
// This function is deprecated. Please use the MakeRequest or
// MakeRequestAsync functions.
func API(request rest.Request) (*rest.Response, error) {
	return DefaultClient.API(request)
}

// MakeRequest attemps a SendGrid request synchronously.
func MakeRequest(request rest.Request) (*rest.Response, error) {
	return DefaultClient.API(request)
}

// MakeRequestRetry a synchronous request, but retry in the event of a rate
// limited response.
func MakeRequestRetry(request rest.Request) (*rest.Response, error) {
	retry := 0
	var response *rest.Response
	var err error

	for {
		response, err = DefaultClient.API(request)
		if err != nil {
			return nil, err
		}

		if response.StatusCode != http.StatusTooManyRequests {
			return response, nil
		}

		if retry > rateLimitRetry {
			return nil, errors.New("Rate limit retry exceeded")
		}
		retry++

		resetTime := time.Now().Add(rateLimitSleep * time.Millisecond)

		reset, ok := response.Headers["X-RateLimit-Reset"]
		if ok && len(reset) > 0 {
			t, err := strconv.Atoi(reset[0])
			if err == nil {
				resetTime = time.Unix(int64(t), 0)
			}
		}
		time.Sleep(resetTime.Sub(time.Now()))
	}
}

// MakeRequestAsync attempts a request asynchronously in a new go
// routine. This function returns two channels: responses
// and errors. This function will retry in the case of a
// rate limit.
func MakeRequestAsync(request rest.Request) (chan *rest.Response, chan error) {
	r := make(chan *rest.Response)
	e := make(chan error)

	go func() {
		response, err := MakeRequestRetry(request)
		if err != nil {
			e <- err
		}
		if response != nil {
			r <- response
		}
	}()

	return r, e
}<|MERGE_RESOLUTION|>--- conflicted
+++ resolved
@@ -18,11 +18,7 @@
 	rateLimitSleep = 1100
 )
 
-<<<<<<< HEAD
 // Client is the SendGrid Go client
-=======
-// Client ...
->>>>>>> 441c3bff
 type Client struct {
 	// rest.Request
 	rest.Request
@@ -46,21 +42,13 @@
 	return request
 }
 
-<<<<<<< HEAD
 // Send sends an email through SendGrid
-=======
-//Send ...
->>>>>>> 441c3bff
 func (cl *Client) Send(email *mail.SGMailV3) (*rest.Response, error) {
 	cl.Body = mail.GetRequestBody(email)
 	return API(cl.Request)
 }
 
-<<<<<<< HEAD
 // NewSendClient constructs a new SendGrid client given an API key
-=======
-// NewSendClient ...
->>>>>>> 441c3bff
 func NewSendClient(key string) *Client {
 	request := GetRequest(key, "/v3/mail/send", "")
 	request.Method = "POST"

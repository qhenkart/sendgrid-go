--- conflicted
+++ resolved
@@ -9,23 +9,19 @@
 - go get -u github.com/alecthomas/gometalinter
 - gometalinter --install
 - $HOME/gopath/src/github.com/sendgrid/sendgrid-go/prism.sh
-<<<<<<< HEAD
 
 before_install:
   - go get -t -v ./...
 
 script:
   - ./go.test.sh
+  - gometalinter --disable-all --enable=errcheck --enable=vet --enable=vetshadow --enable=megacheck
+  - gometalinter --disable-all --enable=errcheck --enable=vet --enable=vetshadow --enable=megacheck helpers/...
+  - go test -cover -v -race ./...
 
 after_success:
   - bash <(curl -s https://codecov.io/bash)
 
-=======
-script:
-- gometalinter --disable-all --enable=errcheck --enable=vet --enable=vetshadow --enable=megacheck
-- gometalinter --disable-all --enable=errcheck --enable=vet --enable=vetshadow --enable=megacheck helpers/...
-- go test -cover -v -race ./...
->>>>>>> ece97aff
 notifications:
   hipchat:
     rooms:

--- conflicted
+++ resolved
@@ -9,12 +9,8 @@
 * [Sections](sections.md)
 * [Attachments](attachments.md)
 * [How to View Email Statistics](view-email-stats.md)
-<<<<<<< HEAD
-* [How to Setup a Domain Whitelabel](setup-domain-whitelabel.md)
+* [How to Setup a Domain Authentication](setup-domain-authentication.md)
 
 # Twilio Use Cases
 * [Twilio Setup](twilio-setup.md)
-* [Send an Email With Twilio Email (Pilot)](twilio-email.md)
-=======
-* [How to Setup a Domain Authentication](setup-domain-authentication.md)
->>>>>>> 33876030
+* [Send an Email With Twilio Email (Pilot)](twilio-email.md)
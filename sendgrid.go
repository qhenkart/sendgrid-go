// Package sendgrid provides a simple interface to interact with the SendGrid API
package sendgrid

import (
<<<<<<< HEAD
	"errors"
	"net/http"
	"time"

	"github.com/sendgrid/rest"
) // depends on version 2.2.0
=======
	"github.com/sendgrid/rest" // depends on version 2.2.0
	"github.com/sendgrid/sendgrid-go/helpers/mail"
)
>>>>>>> 3f3b0ecf

// Version is this client library's current version
const (
	Version        = "3.1.0"
	rateLimitRetry = 5
	rateLimitSleep = 1100
)

type Client struct {
	rest.Request
}

// GetRequest returns a default request object.
func GetRequest(key string, endpoint string, host string) rest.Request {
	if host == "" {
		host = "https://api.sendgrid.com"
	}
	baseURL := host + endpoint
	requestHeaders := make(map[string]string)
	requestHeaders["Authorization"] = "Bearer " + key
	requestHeaders["User-Agent"] = "sendgrid/" + Version + ";go"
	requestHeaders["Accept"] = "application/json"
	request := rest.Request{
		BaseURL: baseURL,
		Headers: requestHeaders,
	}
	return request
}

func (cl *Client) Send(email *mail.SGMailV3) (*rest.Response, error) {
	cl.Body = mail.GetRequestBody(email)
	return API(cl.Request)
}

func NewSendClient(key string) *Client {
	request := GetRequest(key, "/v3/mail/send", "")
	request.Method = "POST"
	return &Client{request}
}

// DefaultClient is used if no custom HTTP client is defined
var DefaultClient = rest.DefaultClient

// API sets up the request to the SendGrid API, this is main interface.
func API(request rest.Request) (*rest.Response, error) {
	return DefaultClient.API(request)
}

// Request attempts a request asynchronously in a new go
// routine. This function returns two channels: responses
// and errors. This function will retry in the case of a
// rate limit.
func Request(request rest.Request) (chan *rest.Response, chan error) {
	r := make(chan *rest.Response)
	e := make(chan error)

	go func() {
		retry := 0
		for {
			response, err := DefaultClient.API(request)
			if err != nil {
				e <- err
				return
			}

			if response.StatusCode == http.StatusTooManyRequests {
				if retry > rateLimitRetry {
					e <- errors.New("Rate limit retry exceeded")
					return
				}
				retry++
				time.Sleep(rateLimitSleep * time.Millisecond)
				continue
			}

			r <- response
		}
	}()

	return r, e
}<|MERGE_RESOLUTION|>--- conflicted
+++ resolved
@@ -2,18 +2,13 @@
 package sendgrid
 
 import (
-<<<<<<< HEAD
 	"errors"
 	"net/http"
 	"time"
 
-	"github.com/sendgrid/rest"
-) // depends on version 2.2.0
-=======
 	"github.com/sendgrid/rest" // depends on version 2.2.0
 	"github.com/sendgrid/sendgrid-go/helpers/mail"
 )
->>>>>>> 3f3b0ecf
 
 // Version is this client library's current version
 const (
@@ -22,6 +17,7 @@
 	rateLimitSleep = 1100
 )
 
+// Client is the SendGrid Go client
 type Client struct {
 	rest.Request
 }
@@ -43,11 +39,13 @@
 	return request
 }
 
+// Send sends an email through SendGrid
 func (cl *Client) Send(email *mail.SGMailV3) (*rest.Response, error) {
 	cl.Body = mail.GetRequestBody(email)
 	return API(cl.Request)
 }
 
+// NewSendClient constructs a new SendGrid client given an API key
 func NewSendClient(key string) *Client {
 	request := GetRequest(key, "/v3/mail/send", "")
 	request.Method = "POST"

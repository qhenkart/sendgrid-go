--- conflicted
+++ resolved
@@ -5,11 +5,7 @@
 	"log"
 )
 
-<<<<<<< HEAD
-// SGMailV3 ...
-=======
 // SGMailV3 contains mail struct
->>>>>>> c5f4bb4d
 type SGMailV3 struct {
 	From             *Email             `json:"from,omitempty"`
 	Subject          string             `json:"subject,omitempty"`
@@ -43,31 +39,19 @@
 	SendAt        int               `json:"send_at,omitempty"`
 }
 
-<<<<<<< HEAD
-// Email ...
-=======
 // Email holds email name and address info
->>>>>>> c5f4bb4d
 type Email struct {
 	Name    string `json:"name,omitempty"`
 	Address string `json:"email,omitempty"`
 }
 
-<<<<<<< HEAD
-// Content ...
-=======
 // Content defines content of the mail body
->>>>>>> c5f4bb4d
 type Content struct {
 	Type  string `json:"type,omitempty"`
 	Value string `json:"value,omitempty"`
 }
 
-<<<<<<< HEAD
-// Attachment ...
-=======
 // Attachment holds attachement information
->>>>>>> c5f4bb4d
 type Attachment struct {
 	Content     string `json:"content,omitempty"`
 	Type        string `json:"type,omitempty"`

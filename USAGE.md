--- conflicted
+++ resolved
@@ -571,11 +571,7 @@
 
 Suppressions are a list of email addresses that will not receive content sent under a given [group](https://sendgrid.com/docs/API_Reference/Web_API_v3/Suppression_Management/groups.html).
 
-<<<<<<< HEAD
-Suppression groups, or [unsubscribe groups](https://sendgrid.com/docs/API_Reference/Web_API_v3/Suppression_Management/groups.html), allow you to label a category of content that you regularly send. This gives your recipients the ability to opt out of a specific set of your email. For example, you might define a group for your transactional email, and one for your marketing email so that your users can continue receiving your transactional email witout having to receive your marketing content.
-=======
 Suppression groups, or [unsubscribe groups](https://sendgrid.com/docs/API_Reference/Web_API_v3/Suppression_Management/groups.html), allow you to label a category of content that you regularly send. This gives your recipients the ability to opt out of a specific set of your email. For example, you might define a group for your transactional email, and one for your marketing email so that your users can continue receiving your transactional email without having to receive your marketing content.
->>>>>>> c0c720f9
 
 ### GET /asm/groups
 
